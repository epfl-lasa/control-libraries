--- conflicted
+++ resolved
@@ -1,10 +1,7 @@
 # CHANGELOG
 
 Release Versions:
-<<<<<<< HEAD
 - [6.1.0](#610)
-=======
->>>>>>> de553a9d
 - [6.0.0](#600)
 - [5.2.0](#520)
 - [5.1.0](#510)
@@ -16,7 +13,6 @@
 - [2.0.0](#200)
 - [1.0.0](#100)
 
-<<<<<<< HEAD
 ## 6.1.0
 
 Version 6.1.0 contains a few small new features as well as several fixes, mainly in
@@ -38,13 +34,8 @@
 - Set Python parameter filled on set_value (#300)
 - Avoid segfaults in clproto encoding (#304)
 
-
 ## 6.0.0
 
-=======
-## 6.0.0
-
->>>>>>> de553a9d
 Version 6.0.0 refactors the StateType enum in state representation to be more descriptive and widely useful as well as 
 the dynamical systems factory for easier creation of these classes. This major change breaks implementations using
 StateType enums explicitly (e.g. for parameters) and dynamical systems from the prior version.
